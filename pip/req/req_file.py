--- conflicted
+++ resolved
@@ -73,156 +73,24 @@
         filename, comes_from=comes_from, session=session
     )
 
-<<<<<<< HEAD
     lines = content.splitlines()
     lines = ignore_comments(lines)
     lines = join_lines(lines)
     lines = skip_regex(lines, options)
-=======
-    parser = parse_content(
-        filename, content, finder, comes_from, options, session, wheel_cache
-    )
-
-    for item in parser:
-        yield item
->>>>>>> 33764609
 
     for line_number, line in enumerate(lines, 1):
         req_iter = process_line(line, filename, line_number, finder,
-                                comes_from, options, session)
+                                comes_from, options, session, wheel_cache)
         for req in req_iter:
             yield req
 
-<<<<<<< HEAD
 
 def process_line(line, filename, line_number, finder=None, comes_from=None,
-                 options=None, session=None, cache_root=None):
+                 options=None, session=None, wheel_cache=None):
     """
     Process a single requirements line; This can result in creating/yielding
     requirements, or updating the finder.
     """
-=======
-def parse_content(filename, content, finder=None, comes_from=None,
-                  options=None, session=None, wheel_cache=None):
-
-    # Split, sanitize and join lines with continuations.
-    content = content.splitlines()
-    content = ignore_comments(content)
-    content = join_lines(content)
-
-    # Optionally exclude lines that match '--skip-requirements-regex'.
-    skip_regex = options.skip_requirements_regex if options else None
-    if skip_regex:
-        content = filterfalse(re.compile(skip_regex).search, content)
-
-    for line_number, line in enumerate(content, 1):
-        # The returned value depends on the type of line that was parsed.
-        linetype, value = parse_line(line)
-
-        # ---------------------------------------------------------------------
-        if linetype == REQUIREMENT:
-            req, opts = value
-            comes_from = '-r %s (line %s)' % (filename, line_number)
-            isolated = options.isolated_mode if options else False
-            yield InstallRequirement.from_line(
-                req, comes_from, isolated=isolated, options=opts,
-                wheel_cache=wheel_cache)
-
-        # ---------------------------------------------------------------------
-        elif linetype == REQUIREMENT_EDITABLE:
-            comes_from = '-r %s (line %s)' % (filename, line_number)
-            isolated = options.isolated_mode if options else False
-            default_vcs = options.default_vcs if options else None
-            yield InstallRequirement.from_editable(
-                value, comes_from=comes_from,
-                default_vcs=default_vcs, isolated=isolated,
-                wheel_cache=wheel_cache)
-
-        # ---------------------------------------------------------------------
-        elif linetype == REQUIREMENT_FILE:
-            if _scheme_re.search(filename):
-                # Relative to an URL.
-                req_url = urllib_parse.urljoin(filename, value)
-            elif not _scheme_re.search(value):
-                req_dir = os.path.dirname(filename)
-                req_url = os.path.join(os.path.dirname(filename), value)
-            # TODO: Why not use `comes_from='-r {} (line {})'` here as well?
-            parser = parse_requirements(
-                req_url, finder, comes_from, options, session,
-                wheel_cache=wheel_cache)
-            for req in parser:
-                yield req
-
-        # ---------------------------------------------------------------------
-        elif linetype == FLAG:
-            if not finder:
-                continue
-
-            if finder and value == '--no-use-wheel':
-                finder.use_wheel = False
-            elif value == '--no-index':
-                finder.index_urls = []
-            elif value == '--allow-all-external':
-                finder.allow_all_external = True
-
-        # ---------------------------------------------------------------------
-        elif linetype == OPTION:
-            if not finder:
-                continue
-
-            opt, value = value
-            if opt == '-i' or opt == '--index-url':
-                finder.index_urls = [value]
-            elif opt == '--extra-index-url':
-                finder.index_urls.append(value)
-            elif opt == '--allow-external':
-                finder.allow_external |= set([normalize_name(value).lower()])
-            elif opt == '--allow-insecure':
-                # Remove after 7.0
-                finder.allow_unverified |= set([normalize_name(line).lower()])
-            elif opt == '-f' or opt == '--find-links':
-                # FIXME: it would be nice to keep track of the source
-                # of the find_links: support a find-links local path
-                # relative to a requirements file.
-                req_dir = os.path.dirname(os.path.abspath(filename))
-                relative_to_reqs_file = os.path.join(req_dir, value)
-                if os.path.exists(relative_to_reqs_file):
-                    value = relative_to_reqs_file
-                finder.find_links.append(value)
-
-        # ---------------------------------------------------------------------
-        elif linetype == IGNORE:
-            pass
-
-
-def parse_line(line):
-    if not line.startswith('-'):
-        # Split the requirement from the options.
-        if ' --' in line:
-            req, opts = line.split(' --', 1)
-            opts = parse_requirement_options('--%s' % opts)
-        else:
-            req = line
-            opts = {}
-
-        return REQUIREMENT, (req, opts)
-
-    firstword, rest = partition_line(line)
-    # -------------------------------------------------------------------------
-    if firstword == '-e' or firstword == '--editable':
-        return REQUIREMENT_EDITABLE, rest
-
-    # -------------------------------------------------------------------------
-    if firstword == '-r' or firstword == '--requirement':
-        return REQUIREMENT_FILE, rest
-
-    # -------------------------------------------------------------------------
-    if firstword in parser_flags:
-        if rest:
-            msg = 'Option %r does not accept values.' % firstword
-            raise RequirementsFileParseError(msg)
-        return FLAG, firstword
->>>>>>> 33764609
 
     parser = build_parser()
     args = shlex.split(line)
@@ -259,7 +127,8 @@
         for key in keys:
             delattr(opts, key)
         yield InstallRequirement.from_line(
-            args_line, comes_from, isolated=isolated, options=opts.__dict__
+            args_line, comes_from, isolated=isolated, options=opts.__dict__,
+            wheel_cache=wheel_cache
         )
 
     # yield an editable requirement
@@ -269,7 +138,8 @@
         default_vcs = options.default_vcs if options else None
         yield InstallRequirement.from_editable(
             opts.editables[0], comes_from=comes_from,
-            default_vcs=default_vcs, isolated=isolated
+            default_vcs=default_vcs, isolated=isolated,
+            wheel_cache=wheel_cache
         )
 
     # parse a nested requirements file
@@ -283,7 +153,8 @@
             req_url = os.path.join(os.path.dirname(filename), req_file)
         # TODO: Why not use `comes_from='-r {} (line {})'` here as well?
         parser = parse_requirements(
-            req_url, finder, comes_from, options, session, cache_root
+            req_url, finder, comes_from, options, session,
+            wheel_cache=wheel_cache
         )
         for req in parser:
             yield req
