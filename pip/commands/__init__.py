--- conflicted
+++ resolved
@@ -40,13 +40,8 @@
     ShowCommand,
     SearchCommand,
     WheelCommand,
-<<<<<<< HEAD
     HashCommand,
-=======
-    ZipCommand,
-    UnzipCommand,
     CompletionCommand,
->>>>>>> 87b18f5d
     HelpCommand,
 ]
 
